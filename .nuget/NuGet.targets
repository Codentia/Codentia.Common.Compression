<?xml version="1.0" encoding="utf-8"?>
<Project ToolsVersion="4.0" xmlns="http://schemas.microsoft.com/developer/msbuild/2003">
    <PropertyGroup>
        <SolutionDir Condition="$(SolutionDir) == '' Or $(SolutionDir) == '*Undefined*'">$(MSBuildProjectDirectory)\..\</SolutionDir>

        <!-- Enable the restore command to run before builds -->
        <RestorePackages Condition="  '$(RestorePackages)' == '' ">false</RestorePackages>

        <!-- Property that enables building a package from a project -->
        <BuildPackage Condition=" '$(BuildPackage)' == '' ">false</BuildPackage>

        <!-- Determines if package restore consent is required to restore packages -->
        <RequireRestoreConsent Condition=" '$(RequireRestoreConsent)' != 'false' ">true</RequireRestoreConsent>

        <!-- Download NuGet.exe if it does not already exist -->
        <DownloadNuGetExe Condition=" '$(DownloadNuGetExe)' == '' ">false</DownloadNuGetExe>
    </PropertyGroup>

    <ItemGroup Condition=" '$(PackageSources)' == '' ">
        <!-- Package sources used to restore packages. By default, registered sources under %APPDATA%\NuGet\NuGet.Config will be used -->
        <!-- The official NuGet package source (https://www.nuget.org/api/v2/) will be excluded if package sources are specified and it does not appear in the list -->
        <!--
            <PackageSource Include="https://www.nuget.org/api/v2/" />
        -->
<<<<<<< HEAD
      <PackageSource Include="http://nuget.code.je/nuget" />
=======
     <PackageSource Include="\\TEST01\NuGet"/>
     <PackageSource Include="https://www.nuget.org/api/v2/"/>

>>>>>>> d6be5efb
    </ItemGroup>

    <PropertyGroup Condition=" '$(OS)' == 'Windows_NT'">
        <!-- Windows specific commands -->
        <NuGetToolsPath>$([System.IO.Path]::Combine($(SolutionDir), ".nuget"))</NuGetToolsPath>
    </PropertyGroup>

    <PropertyGroup Condition=" '$(OS)' != 'Windows_NT'">
        <!-- We need to launch nuget.exe with the mono command if we're not on windows -->
        <NuGetToolsPath>$(SolutionDir).nuget</NuGetToolsPath>
    </PropertyGroup>

    <PropertyGroup>
        <PackagesProjectConfig Condition=" '$(OS)' == 'Windows_NT'">$(MSBuildProjectDirectory)\packages.$(MSBuildProjectName.Replace(' ', '_')).config</PackagesProjectConfig>
        <PackagesProjectConfig Condition=" '$(OS)' != 'Windows_NT'">$(MSBuildProjectDirectory)\packages.$(MSBuildProjectName).config</PackagesProjectConfig>
    </PropertyGroup>

    <PropertyGroup>
      <PackagesConfig Condition="Exists('$(MSBuildProjectDirectory)\packages.config')">$(MSBuildProjectDirectory)\packages.config</PackagesConfig>
      <PackagesConfig Condition="Exists('$(PackagesProjectConfig)')">$(PackagesProjectConfig)</PackagesConfig>
    </PropertyGroup>
    
    <PropertyGroup>
        <!-- NuGet command -->
        <NuGetExePath Condition=" '$(NuGetExePath)' == '' ">$(NuGetToolsPath)\NuGet.exe</NuGetExePath>
        <PackageSources Condition=" $(PackageSources) == '' ">@(PackageSource)</PackageSources>

        <NuGetCommand Condition=" '$(OS)' == 'Windows_NT'">"$(NuGetExePath)"</NuGetCommand>
        <NuGetCommand Condition=" '$(OS)' != 'Windows_NT' ">mono --runtime=v4.0.30319 "$(NuGetExePath)"</NuGetCommand>

        <PackageOutputDir Condition="$(PackageOutputDir) == ''">$(TargetDir.Trim('\\'))</PackageOutputDir>

        <RequireConsentSwitch Condition=" $(RequireRestoreConsent) == 'true' ">-RequireConsent</RequireConsentSwitch>
        <NonInteractiveSwitch Condition=" '$(VisualStudioVersion)' != '' AND '$(OS)' == 'Windows_NT' ">-NonInteractive</NonInteractiveSwitch>

        <PaddedSolutionDir Condition=" '$(OS)' == 'Windows_NT'">"$(SolutionDir) "</PaddedSolutionDir>
        <PaddedSolutionDir Condition=" '$(OS)' != 'Windows_NT' ">"$(SolutionDir)"</PaddedSolutionDir>

        <!-- Commands -->
	      <UpdateCommand>$(NuGetCommand) update "$(PackagesConfig)" -source "$(PackageSources)" $(NonInteractiveSwitch) $(PaddedSolutionDir)</UpdateCommand>
        <RestoreCommand>$(NuGetCommand) install "$(PackagesConfig)" -source "$(PackageSources)"  $(NonInteractiveSwitch) $(RequireConsentSwitch) -solutionDir $(PaddedSolutionDir)</RestoreCommand>
        <BuildCommand>$(NuGetCommand) pack "$(ProjectPath)" -Properties "Configuration=$(Configuration);Platform=$(Platform)" $(NonInteractiveSwitch) -OutputDirectory "$(PackageOutputDir)" -symbols</BuildCommand>

        <!-- We need to ensure packages are restored prior to assembly resolve -->
        <BuildDependsOn Condition="$(RestorePackages) == 'true'">
            RestorePackages;
	         UpdatePackages;
            $(BuildDependsOn);
        </BuildDependsOn>

        <!-- Make the build depend on restore packages -->
        <BuildDependsOn Condition="$(BuildPackage) == 'true'">
            $(BuildDependsOn);
            BuildPackage;
        </BuildDependsOn>
    </PropertyGroup>

    <Target Name="CheckPrerequisites">
        <!-- Raise an error if we're unable to locate nuget.exe  -->
        <Error Condition="'$(DownloadNuGetExe)' != 'true' AND !Exists('$(NuGetExePath)')" Text="Unable to locate '$(NuGetExePath)'" />
        <!--
        Take advantage of MsBuild's build dependency tracking to make sure that we only ever download nuget.exe once.
        This effectively acts as a lock that makes sure that the download operation will only happen once and all
        parallel builds will have to wait for it to complete.
        -->
        <MsBuild Targets="_DownloadNuGet" Projects="$(MSBuildThisFileFullPath)" Properties="Configuration=NOT_IMPORTANT;DownloadNuGetExe=$(DownloadNuGetExe)" />
    </Target>

    <Target Name="_DownloadNuGet">
        <DownloadNuGet OutputFilename="$(NuGetExePath)" Condition=" '$(DownloadNuGetExe)' == 'true' AND !Exists('$(NuGetExePath)')" />
    </Target>

    <Target Name="RestorePackages" DependsOnTargets="CheckPrerequisites">        
        <Exec Command="$(RestoreCommand)"
              Condition="'$(OS)' != 'Windows_NT' And Exists('$(PackagesConfig)')" />

        <Exec Command="$(RestoreCommand)"
              LogStandardErrorAsError="true"
              Condition="'$(OS)' == 'Windows_NT' And Exists('$(PackagesConfig)')" />
    </Target>

    <Target Name="UpdatePackages" DependsOnTargets="CheckPrerequisites">
    <Exec Command="$(UpdateCommand)"
          Condition="'$(OS)' != 'Windows_NT' And Exists('$(PackagesConfig)')" />

    <Exec Command="$(UpdateCommand)"
          LogStandardErrorAsError="true"
          Condition="'$(OS)' == 'Windows_NT' And Exists('$(PackagesConfig)')" />
    </Target>

    <Target Name="BuildPackage" DependsOnTargets="CheckPrerequisites">
        <Exec Command="$(BuildCommand)"
              Condition=" '$(OS)' != 'Windows_NT' " />

        <Exec Command="$(BuildCommand)"
              LogStandardErrorAsError="true"
              Condition=" '$(OS)' == 'Windows_NT' " />
    </Target>

    <UsingTask TaskName="DownloadNuGet" TaskFactory="CodeTaskFactory" AssemblyFile="$(MSBuildToolsPath)\Microsoft.Build.Tasks.v4.0.dll">
        <ParameterGroup>
            <OutputFilename ParameterType="System.String" Required="true" />
        </ParameterGroup>
        <Task>
            <Reference Include="System.Core" />
            <Using Namespace="System" />
            <Using Namespace="System.IO" />
            <Using Namespace="System.Net" />
            <Using Namespace="Microsoft.Build.Framework" />
            <Using Namespace="Microsoft.Build.Utilities" />
            <Code Type="Fragment" Language="cs">
                <![CDATA[
                try {
                    OutputFilename = Path.GetFullPath(OutputFilename);

                    Log.LogMessage("Downloading latest version of NuGet.exe...");
                    WebClient webClient = new WebClient();
                    webClient.DownloadFile("https://www.nuget.org/nuget.exe", OutputFilename);

                    return true;
                }
                catch (Exception ex) {
                    Log.LogErrorFromException(ex);
                    return false;
                }
            ]]>
            </Code>
        </Task>
    </UsingTask>
</Project><|MERGE_RESOLUTION|>--- conflicted
+++ resolved
@@ -22,13 +22,9 @@
         <!--
             <PackageSource Include="https://www.nuget.org/api/v2/" />
         -->
-<<<<<<< HEAD
-      <PackageSource Include="http://nuget.code.je/nuget" />
-=======
      <PackageSource Include="\\TEST01\NuGet"/>
      <PackageSource Include="https://www.nuget.org/api/v2/"/>
 
->>>>>>> d6be5efb
     </ItemGroup>
 
     <PropertyGroup Condition=" '$(OS)' == 'Windows_NT'">
